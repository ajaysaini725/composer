# Copyright 2021 MosaicML. All Rights Reserved.

<<<<<<< HEAD
"""Modify learning rate schedulers according to a scale scedule ratio."""

=======
import functools
>>>>>>> 2d274e22
from collections import Counter
from typing import Union

from torch.optim.lr_scheduler import CosineAnnealingLR, CosineAnnealingWarmRestarts, ExponentialLR, MultiStepLR, StepLR

from composer.core.types import Scheduler
from composer.optim.scheduler import ComposerSchedulerFn

__all__ = ["scale_scheduler"]


def _scale_pytorch_scheduler(scheduler: Scheduler, ssr: float):
    if isinstance(scheduler, StepLR):
        scheduler.step_size = int(scheduler.step_size * ssr)  # type: ignore  -- unknown attribute
    elif isinstance(scheduler, MultiStepLR):
        milestones = scheduler.milestones  # type: ignore  -- unknown attribute
        milestones = Counter([int(ms * ssr) for ms in milestones])
        scheduler.milestones = milestones  # type: ignore  -- unknown attribute
    elif isinstance(scheduler, CosineAnnealingLR):
        scheduler.T_max = int(scheduler.T_max * ssr)  # type: ignore  -- unknown attribute
    elif isinstance(scheduler, CosineAnnealingWarmRestarts):
        # TODO: account for warmups
        scheduler.T_0 = int(scheduler.T_0 * ssr)  # type: ignore  -- unknown attribute
    elif isinstance(scheduler, ExponentialLR):
        factor = 1 / ssr
        scheduler.gamma = scheduler.gamma**factor  # type: ignore  -- unknown attribute
    else:
        raise ValueError(f'Scale schedule being applied to unrecognized Scheduler {scheduler}. '
                         'Please implement your scheduler as a function instead.')

    return scheduler


def _scale_composer_scheduler(scheduler: ComposerSchedulerFn, ssr: float):
    return functools.partial(scheduler, ssr=ssr)


def scale_scheduler(scheduler: Union[Scheduler, ComposerSchedulerFn],
                    ssr: float) -> Union[Scheduler, ComposerSchedulerFn]:
    """Makes a learning rate schedule take a different number of epochs.

    Training for less time is a strong baseline approach to speeding up
    training, provided that the training still gets through the entire
    learning rate schedule. E.g., training for half as long often yields
    little accuracy degredation, provided that the learning rate schedule
    is rescaled to take half as long as well. In contrast, if the schedule
    is not rescaled, training for half as long would mean simply stopping
    halfway through the training curve, which does reach nearly as
    high an accuracy.

    To see the difference, consider training for half as long using a cosine
    annealing learning rate schedule. If the schedule is not rescaled,
    training ends while the learning rate is still ~0.5. If the schedule is
    rescaled, training ends after passing through the full cosine
    curve, at a learning rate near 0.

    .. doctest::

        >>> from composer.trainer.scale_schedule import scale_scheduler
        >>> from torch.optim.lr_scheduler import CosineAnnealingLR
        >>> scheduler = CosineAnnealingLR(optimizer, T_max=90)
        >>> scale_scheduler(scheduler, ssr=0.5, orig_max_epochs=90)

    Args:
        scheduler: A learning rate schedule object. Must be one of:

            * ``torch.optim.lr_scheduler.CosineAnnealingLR``
            * ``torch.optim.lr_scheduler.CosineAnnealingWarmRestarts``
            * ``torch.optim.lr_scheduler.ExponentialLR``
            * ``torch.optim.lr_scheduler.MultiStepLR``
            * ``torch.optim.lr_scheduler.StepLR``

        ssr: the factor by which to scale the duration of the schedule. E.g., 0.5
            makes the schedule take half as many epochs and 2.0 makes it
            take twice as many epochs.
        orig_max_epochs: the current number of epochs spanned by ``scheduler``.
            Used along with ``ssr`` to determine the new number of epochs
            ``scheduler`` should span.

    Raises:
        ValueError: If ``scheduler`` is not an instance of one of the above types.
    """
    if ssr <= 0:
        raise ValueError("Scale schedule ratio must be a positive value.")

    if isinstance(scheduler, Scheduler):
        return _scale_pytorch_scheduler(scheduler, ssr=ssr)
    elif callable(scheduler):
        return _scale_composer_scheduler(scheduler, ssr=ssr)
    else:
        raise ValueError(f'Received unknown scheduler {scheduler.__name__} of type {type(scheduler)}.')<|MERGE_RESOLUTION|>--- conflicted
+++ resolved
@@ -1,11 +1,6 @@
 # Copyright 2021 MosaicML. All Rights Reserved.
 
-<<<<<<< HEAD
-"""Modify learning rate schedulers according to a scale scedule ratio."""
-
-=======
 import functools
->>>>>>> 2d274e22
 from collections import Counter
 from typing import Union
 
