# Copyright 2021 MosaicML. All Rights Reserved.

"""Train models with composed speedup methods!"""

from __future__ import annotations

import contextlib
import datetime
import itertools
import logging
import textwrap
import warnings
from typing import TYPE_CHECKING, Any, Callable, ContextManager, Dict, List, Optional, Sequence, Union, cast

import torch
import torch.distributed
import torch.utils.data
from torch.cuda.amp.grad_scaler import GradScaler
from torch.nn.parallel import DistributedDataParallel
from torchmetrics.collections import MetricCollection
from torchmetrics.metric import Metric

from composer.algorithms import ScaleSchedule
from composer.core import Callback, DataSpec, Engine, Event, Logger, State, Time
from composer.core.algorithm import Algorithm
from composer.core.evaluator import Evaluator
from composer.core.logging import LoggerCallback, LogLevel
from composer.core.types import Batch, BreakEpochException, DataLoader, Evaluators, Many, Metrics, Optimizers, Precision
from composer.datasets.dataloader import unwrap_data_loader
from composer.loggers.tqdm_logger import TQDMLogger
from composer.models.base import ComposerModel
from composer.optim.decoupled_weight_decay import DecoupledSGDW
from composer.optim.scheduler import ComposerScheduler, compile, constant_scheduler
from composer.profiler import Profiler, ProfilerEventHandler
from composer.profiler.dataloader_profiler import DataloaderProfiler
from composer.profiler.system_profiler import SystemProfiler
from composer.profiler.torch_profiler import TorchProfiler
from composer.trainer._scaler import ClosureGradScaler
from composer.trainer.checkpoint import CheckpointLoader, CheckpointSaver
from composer.trainer.ddp import DDPSyncStrategy, ddp_sync_context, prepare_ddp_module
from composer.trainer.deepspeed import fix_batch_precision_for_deepspeed, parse_deepspeed_config
from composer.trainer.devices import Device, DeviceCPU, DeviceGPU
from composer.trainer.scale_schedule import scale_scheduler
from composer.utils import dist, ensure_tuple, map_collection, module_surgery, reproducibility
from composer.utils.object_store import ObjectStoreProvider

if TYPE_CHECKING:
    import deepspeed

log = logging.getLogger(__name__)

__all__ = ["Trainer"]


class Trainer:
    """Trainer for training a models with Composer algorithms.

    Args:
        model (ComposerModel): The model to train.
        train_dataloader (DataLoader, DataSpec, or dict): The :class:`DataLoader`, :class:`DataSpec`,
            or dict of :class:`DataSpec` kwargs for the training data.
        max_duration (int, str, or Time): The maximum duration to train. Can be integer, which will be
            interpreted to be epochs, a str (e.g. '1ep', or '10ba'), or a :class:`Time` object.
        eval_dataloader (DataLoader, DataSpec, or Tuple[Evaluator], optional): The :class:`DataLoader`,
            :class:`DataSpec`, or :class:`Evaluators` for the evaluation data.
            The :class:`~composer.core.evaluator.Evaluator` class contains metrics relevant to the
            specific dataset. ``None`` results in no evaluation. (default: ``None``)
        algorithms (List[Algorithm], optional): The algorithms to use during training. If ``None``, then
            no algorithms will be used. (default: ``None``)

            .. seealso:: :mod:`composer.algorithms` for the different algorithms built into Composer.
        optimizers: (Optimizers, optional): The optimizer.
            If ``None``, will be set to ``DecoupledSGDW(model.parameters(), lr=0.1)``. (default: ``None``)

            .. seealso:: :mod:`composer.optim` for the different optimizers built into Composer.
        schedulers: (Schedulers, optional): The learning rate schedulers. If ``None``, will be set to
            ``[CosineAnnealingLR()]``. (default: ``None``).

            .. seealso:: :mod:`composer.optim.scheduler` for the different schedulers built into Composer.
        device (str or Device, optional): The device to use for training. Either ``cpu`` or ``gpu``.
            (default: ``cpu``)
        grad_accum (int, optional): The number of microbatches to split a per-device batch into. Gradients
            are summed over the microbatches per device. (default: ``1``)
        grad_clip_norm (float, optional): The norm to clip gradient magnitudes to. Set to ``None`` for no gradient
            clipping. (default: ``None``)
        validate_every_n_batches (int, optional): Compute metrics on evaluation data every N batches.
             Set to ``-1`` to never validate on a batchwise frequency. (default: ``-1``)
        validate_every_n_epochs (int, optional): Compute metrics on evaluation data every N epochs.
            Set to ``-1`` to never validate on a epochwise frequency. (default: ``1``)
        compute_training_metrics (bool, optional): ``True`` to compute metrics on training data and ``False`` to not.
            (default: ``False``)
        precision (str or Precision, optional): Numerical precision to use for training. One of ``fp32``, ``fp16``
            or ``amp`` (recommended). (default: ``Precision.FP32``)

            .. note::
                ``fp16`` only works if ``deepspeed_config`` is also provided.
        scale_schedule_ratio (float, optional): Ratio by which to scale the training duration and learning rate
<<<<<<< HEAD
            schedules. (default: ``1.0``)

            .. seealso:: :func:`~composer.trainer.scale_schedule.scale_scheduler` for details on how scale scheduling
                works.
=======
            schedules. See :func:`scale_schedule` for details. (default: ``1.0``)
        use_stepwise_schedulers (bool, optional): Whether schedulers will update after every optimizer step
            (True), or every epoch (False). Setting this to ``True`` causes schedulers to be able to
            compute learning rates with greater timewise precision, but native PyTorch schedulers will need to
            be reconfigured so that their timewise parameters are expressed in terms of batches, not epochs.
            By default, stepwise schedulers are used when functional schedulers are provided, but not if only
            native Pytorch schedulers are provided (i.e. subclasses of ``torch.optim.lr_scheduler._LRScheduler).
            (default: ``None``)
>>>>>>> 2d274e22
        dist_timeout (float, optional): Timeout, in seconds, for initializing the distributed process group.
            (default: ``15.0``)
        ddp_sync_strategy (str or DDPSyncStrategy, optional): The strategy to use for synchronizing gradients.
            Leave unset to let the trainer auto-configure this. See :class:`~composer.trainer.ddp.DDPSyncStrategy`
            for more details.
        seed (int, optional): The seed used in randomization. If ``None``, then a random seed
            will be created. (default: ``None``)
        deterministic_mode (bool, optional): Run the model deterministically. (default: ``False``)

            .. note:: This is an exerpimental feature. Performance degradations expected. Certain Torch modules may
                not have deterministic implementations, which will result in a crash.
        loggers (Sequence[LoggerCallback], optional): The destinations to log training information to.
            If ``None``, will be set to ``[TQDMLogger()]``. (default: ``None``)

            .. seealso:: :mod:`composer.loggers` for the different loggers built into Composer.
        callbacks (Sequence[Callback], optional): The callbacks to run during training. If ``None``,
            then no callbacks will be run. (default: ``None``).

            .. seealso:: :mod:`composer.callbacks` for the different callbacks built into Composer.
        load_path (str, optional): Path to a specific checkpoint to load. If ``None``, then no
            checkpoint will be loaded and all other ``load_`` parameters are ignored. (default: ``None``)

            .. seealso:: :class:`~composer.trainer.checkpoint.CheckpointLoader` for further details on
                how checkpoints are loaded.
        load_object_store (ObjectStoreProvider, optional): For loading from object stores (e.g. S3), this
            ObjectStoreProvider instance that will be used to download the checkpoint. Ignored if
            ``load_path`` is not specified. (default: ``None``)
        load_weights_only (bool): Only load the model weights.  Ignored if ``load_path`` is not specified.
            (default: ``False``)
        load_strict (bool): Ensure that the set of weights in the checkpoint and model must exactly match. Ignored if
            ``load_path`` is not specified. (default: ``False``)
        load_chunk_size (int): Chunk size (in bytes) to use when downloading checkpoints.
            Ignored if the ``load_path`` is not specified or it is a local file path. (default: ``1,048,675``)
        load_progress_bar (bool): Display the progress bar for downloading the checkpoint. Ignored if
            ``load_path`` is not specified or if it is a local file path. (default: ``True``)
        save_folder (str, optional): Folder path to save checkpoints, relative to the run directory.
            If ``None``, then checkpoints will not be saved and all other ``save_`` parameters
            will be ignored. (default: ``None``)

            .. seealso:: :class:`~composer.trainer.checkpoint.CheckpointSaver` for further details on
                how checkpoints are saved.
        save_interval (str or int): How often to save checkpoints. For example, set to "1ep" to save checkpoints
            every epoch, or "10ba" to save checkpoints every 10 batches. An integer will be assumed to be epochs.
            (default: ``1ep``)
        save_compression (str): Compression algorithm to run on checkpoints. Can be `gzip`, `bzip2`,
            `lzma`, or left blank for no compression.  (default: ``""`` for no compression).
        profiler_trace_file (str, optional): Name of the trace file, relative to the run directory.
            Must be specified to activate the profiler. (default: ``None``).

            .. seealso:: :mod:`composer.profiler` for more details on profiling with the trainer.
        prof_event_handlers (List[ProfilerEventHandler], optional): Trace event handler.
            Ignored if ``profiler_trace_file`` is not specified. (default: ``[JSONTraceHandler()]``).
        prof_skip_first (int, optional): Number of batches to skip at epoch start.
            Ignored if ``profiler_trace_file`` is not specified. (default: ``0``).
        prof_wait (int, optional): Number of batches to skip at the beginning of each cycle.
            Ignored if ``profiler_trace_file`` is not specified. (default: ``0``).
        prof_warmup (int, optional): Number of warmup batches in a cycle.
            Ignored if ``profiler_trace_file`` is not specified. (default: ``1``).
        prof_active (int, optional): Number of batches to profile in a cycle.
            Ignored if ``profiler_trace_file`` is not specified. (default: ``4``).
        prof_repeat (int, optional): Maximum number of profiling cycle repetitions per epoch (0 for no maximum).
            Ignored if ``profiler_trace_file`` is not specified. (default: ``1``).
        sys_prof_cpu (bool, optional): Whether to record cpu statistics.
            Ignored if ``profiler_trace_file`` is not specified. (default: ``True``).
        sys_prof_memory (bool, optional): Whether to record memory statistics.
            Ignored if ``profiler_trace_file`` is not specified. (default: ``False``).
        sys_prof_disk (bool, optional): Whether to record disk statistics.
            Ignored if ``profiler_trace_file`` is not specified. (default: ``False``).
        sys_prof_net (bool, optional): Whether to record network statistics.
            Ignored if ``profiler_trace_file`` is not specified. (default: ``False``).
        sys_prof_stats_thread_interval_seconds (float, optional): Interval to record stats, in seconds.
            Ignored if ``profiler_trace_file`` is not specified. (default: ``0.5``).
        torch_profiler_trace_dir (str, optional): Directory to store trace results relative to the run directory.
            Must be specified to activate the Torch profiler. Ignored if ``profiler_trace_file`` is not specified.
            (default: ``None``).
        torch_prof_use_gzip (bool): Whether to use gzip for trace.
            Ignored if ``torch_profiler_trace_dir`` and ``profiler_trace_file`` are not specified. (default: ``False``).
        torch_prof_record_shapes (bool, optional): Whether to record tensor shapes.
            Ignored if ``torch_profiler_trace_dir`` and ``profiler_trace_file`` are not specified. (default: ``False``).
        torch_prof_profile_memory (bool, optional): Track tensor memory allocations and frees.
            Ignored if ``torch_profiler_trace_dir`` and ``profiler_trace_file`` are not specified. (default: ``True``).
        torch_prof_with_stack (bool, optional): Record stack info.
            Ignored if ``torch_profiler_trace_dir`` and ``profiler_trace_file`` are not specified. (default: ``False``).
        torch_prof_with_flops (bool, optional): Estimate flops for operators.
            Ignored if ``torch_profiler_trace_dir`` and ``profiler_trace_file`` are not specified. (default: ``True``).
        train_subset_num_batches (int, optional): If specified, finish every epoch early after training
            on this many batches. This parameter has no effect if it is greater than ``len(train_dataloader)``.
            If ``None``, then the entire dataloader will be iterated over. (default: ``None``)
        eval_subset_num_batches (int, optional): If specified, evaluate on this many batches.
            This parameter has no effect if it is greater than ``len(eval_dataloader)``.
            If ``None``, then the entire dataloader will be iterated over. (default: ``None``)
        deepspeed_config (Dict[str, Any], optional): Configuration for DeepSpeed, formatted as a JSON
            according to `DeepSpeed's documentation <https://www.deepspeed.ai/docs/config-json/>`_. If any
            ``dict`` is provided, the trainer will initialize the DeepSpeed engine. (default: ``None``)

    Attributes:
        state (State): The :class:`~composer.core.state.State` object used to store training state.
        evaluators (List[Evaluator]): The :class:`~composer.core.evaluator.Evaluator` objects to use for validation
            during training.
        checkpoint_saver (CheckpointSaver): The :class:`~composer.trainer.checkpoint.CheckpointSaver`
            used for saving checkpoints during training.
        checkpoint_loader (CheckpointLoader): The :class:`~composer.trainer.checkpoint.CheckpointLoader`
            used for loading from a checkpoint at the start of training.
        logger (Logger): The :class:`~composer.core.logging.Logger` used for logging.
        engine (Engine): The :class:`~composer.core.engine.Engine` used for running callbacks and algorithms.
    """

    def __init__(
        self,
        *,
        model: ComposerModel,
        train_dataloader: Union[DataLoader, DataSpec],
        max_duration: Union[int, str, Time],
        eval_dataloader: Optional[Union[DataLoader, DataSpec, Evaluators]] = None,
        algorithms: Optional[List[Algorithm]] = None,
        optimizers: Optional[Optimizers] = None,
        schedulers: Optional[Many[ComposerScheduler]] = None,

        # device
        device: Optional[Union[str, Device]] = None,

        # training hparams
        grad_accum: int = 1,
        grad_clip_norm: Optional[float] = None,
        validate_every_n_batches: int = -1,
        validate_every_n_epochs: int = 1,
        compute_training_metrics: bool = False,
        precision: Union[str, Precision] = Precision.FP32,
        scale_schedule_ratio: float = 1.0,
        use_stepwise_schedulers: Optional[bool] = None,

        # dist hparams
        dist_timeout: float = 300.0,
        ddp_sync_strategy: Optional[Union[str, DDPSyncStrategy]] = None,

        # Randomness
        seed: Optional[int] = None,
        deterministic_mode: bool = False,

        # Logging and callbacks
        loggers: Optional[Sequence[LoggerCallback]] = None,
        callbacks: Sequence[Callback] = tuple(),

        # load checkpoint
        load_path: Optional[str] = None,
        load_object_store: Optional[ObjectStoreProvider] = None,
        load_weights_only: bool = False,
        load_strict: bool = False,
        load_chunk_size: int = 1_048_576,
        load_progress_bar: bool = True,

        # save_checkpoint
        save_folder: Optional[str] = None,
        save_interval: Union[str, int, Time] = "1ep",
        save_compression: Optional[str] = None,

        # Profiling
        profiler_trace_file: Optional[str] = None,
        prof_event_handlers: Sequence[ProfilerEventHandler] = tuple(),
        prof_skip_first: int = 0,
        prof_wait: int = 0,
        prof_warmup: int = 1,
        prof_active: int = 4,
        prof_repeat: int = 1,
        sys_prof_cpu: bool = True,
        sys_prof_memory: bool = False,
        sys_prof_disk: bool = False,
        sys_prof_net: bool = False,
        sys_prof_stats_thread_interval_seconds: float = 0.5,
        torch_profiler_trace_dir: Optional[str] = None,
        torch_prof_use_gzip: bool = False,
        torch_prof_record_shapes: bool = False,
        torch_prof_profile_memory: bool = True,
        torch_prof_with_stack: bool = False,
        torch_prof_with_flops: bool = True,

        # Subset parameters
        train_subset_num_batches: Optional[int] = None,
        eval_subset_num_batches: Optional[int] = None,

        # DeepSpeed
        deepspeed_config: Optional[Dict[str, Any]] = None,
    ):
        # surpressing GradScaler warnings as they are always created
        # self._use_grad_scaling() will raise a RuntimeError if grad scaling is not available when it is required
        warnings.filterwarnings(action="ignore", message="torch.cuda.amp.GradScaler")

        # ScaleSchedule is a deprecated algorithm, but if it is used, updated SSR with its ratio.
        # TODO(#434): Remove this completely.
        for algorithm in algorithms or []:
            if isinstance(algorithm, ScaleSchedule):
                scale_schedule_ratio = algorithm.ratio

        if isinstance(max_duration, str):
            max_duration = Time.from_timestring(max_duration)
        elif isinstance(max_duration, int):
            max_duration = Time.from_epoch(max_duration)

        orig_max_duration = max_duration

        if scale_schedule_ratio != 1.0:
            max_duration = cast(Time[int], orig_max_duration * scale_schedule_ratio)
            log.info(f'max_duration changed from {orig_max_duration} to {max_duration}')
            if max_duration.value == 0:
                raise ValueError(
                    'Scale schedule has reduced the max_duration to 0. Set a higher ratio or use more epochs.')

        self.deepspeed_config = deepspeed_config

        if not device:
            self.device = DeviceCPU() if not self.deepspeed_enabled else DeviceGPU()
        elif isinstance(device, str):
            if device == 'cpu':
                self.device = DeviceCPU()
            elif device == 'gpu':
                self.device = DeviceGPU()
            else:
                raise ValueError(f'device ({device}) must be one of (cpu, gpu).')
        else:
            if not isinstance(device, Device):
                raise ValueError('device must be of class Device')
            self.device = device

        if not seed:
            seed = reproducibility.get_random_seed()
            log.info(f"Seed was None. Setting seed to random value: {seed}")

        # Assure that each process has a different seed, necessary if a seed is passed to init
        seed += dist.get_global_rank()

        # If hparams is used to create the Trainer this function is called twice
        # which is okay because all runs with the hparams codepath will do this
        reproducibility.seed_all(seed)
        self.seed = seed

        if not algorithms:
            algorithms = []

        # some algorithms require specific settings
        self.backwards_create_graph = any(map(lambda x: x.backwards_create_graph, algorithms))
        find_unused_parameters = any(map(lambda x: x.find_unused_parameters, algorithms))
        self.find_unused_parameters = find_unused_parameters

        if self.deepspeed_enabled or dist.get_world_size() > 1:
            # deepspeed requires torch.distributed to be initialized, even if the world size is 1
            # distributed is always required with multi-rank training
            dist.initialize_dist(self.device.dist_backend, datetime.timedelta(seconds=dist_timeout))
        if ddp_sync_strategy is None:
            self.ddp_sync_strategy = DDPSyncStrategy.SINGLE_AUTO_SYNC if not find_unused_parameters else DDPSyncStrategy.FORCED_SYNC
        else:
            self.ddp_sync_strategy = DDPSyncStrategy(ddp_sync_strategy)

        # convert eval_dataloader to `List[Evaluator]`
        self.evaluators: List[Evaluator] = []
        for evaluator in ensure_tuple(eval_dataloader):
            if isinstance(evaluator, Evaluator):
                self.evaluators.append(evaluator)
            else:
                metrics = model.metrics(train=False)
                evaluator = Evaluator(label="eval_dataset", dataloader=evaluator, metrics=metrics)
                self.evaluators.append(evaluator)

        self._eval_subset_num_batches = eval_subset_num_batches

        # do a check here to make sure there is at least one validation set
        if len(self.evaluators) == 0:
            warnings.warn(
                textwrap.dedent("""No evaluation dataset was specified. Please specify `eval_dataloader` to periodically
                evaluate your model while training."""),
                category=UserWarning)

        if not isinstance(train_dataloader, DataSpec):
            train_dataloader = DataSpec(train_dataloader)

        self._train_data_spec = train_dataloader
        unwrapped_data_loader = unwrap_data_loader(self._train_data_spec.dataloader)
        if isinstance(unwrapped_data_loader, torch.utils.data.DataLoader):
            if unwrapped_data_loader._iterator is not None:
                raise ValueError(
                    textwrap.dedent("""\
                    The `train_dataloader` has an active iterator. This could occur
                    if `persistent_workers=True` and the dataloader has already been iterated,
                    or if the dataloader is mid-epoch. It is required that the training dataloader
                    does not have an active iterator, so CPU dataset augmentations can be
                    correctly inserted.

                    To fix, please do not iterate over the dataloader before passing it into
                    the trainer."""))

        # TODO(#123): DeepSpeed still needs a precision context, but it's not completely clear how to
        # handle this with our version of Pytorch
        precision_context = self.device.precision_context if not self.deepspeed_enabled else cast(
            Callable[..., ContextManager], contextlib.nullcontext)
        if isinstance(precision, str):
            precision = Precision(precision)

        # optimizers and schedulers
        if not optimizers:
            optimizers = DecoupledSGDW(list(model.parameters()), lr=0.1)
            warnings.warn(f"No optimizer was specified. Defaulting to {repr(optimizers)}")

        num_optimizers = len(ensure_tuple(optimizers))
        if num_optimizers != 1:
            raise NotImplementedError(f"Only one optimizer is supported; found {num_optimizers} optimizers")

        self.state = State(
            max_duration=max_duration,
            algorithms=algorithms,
            model=model,
            callbacks=callbacks,
            grad_accum=grad_accum,
            precision=precision,
            precision_context=precision_context,
            train_dataloader=train_dataloader.dataloader,
            evaluators=self.evaluators,
            optimizers=optimizers,
            steps_per_epoch=train_subset_num_batches,
        )

        if not schedulers:
            schedulers = constant_scheduler
            warnings.warn(f"No scheduler was specified. Defaulting to {repr(schedulers)}")
        schedulers = ensure_tuple(schedulers)

        if scale_schedule_ratio != 1.0:
            schedulers = tuple(
                scale_scheduler(scheduler, scale_schedule_ratio) for scheduler in ensure_tuple(schedulers))

        if use_stepwise_schedulers is None:
            use_stepwise_schedulers = any(callable(scheduler) for scheduler in schedulers)
        self.use_stepwise_schedulers = use_stepwise_schedulers

        self.state.schedulers = [compile(scheduler, self.state) for scheduler in schedulers]

        # Configure profilers if profiling is enabled
        if profiler_trace_file:
            self.state.profiler = Profiler(state=self.state,
                                           event_handlers=prof_event_handlers,
                                           skip_first=prof_skip_first,
                                           wait=prof_wait,
                                           warmup=prof_warmup,
                                           active=prof_active,
                                           repeat=prof_repeat,
                                           merged_trace_file=profiler_trace_file)
            self.state.callbacks.extend(self.state.profiler.event_handlers)

            self.state.callbacks.append(DataloaderProfiler())

            if sys_prof_cpu or sys_prof_memory or sys_prof_disk or sys_prof_net:
                self.state.callbacks.append(
                    SystemProfiler(profile_cpu=sys_prof_cpu,
                                   profile_memory=sys_prof_memory,
                                   profile_disk=sys_prof_disk,
                                   profile_net=sys_prof_net,
                                   stats_thread_interval_seconds=sys_prof_stats_thread_interval_seconds))

            if torch_profiler_trace_dir:
                self.state.callbacks.append(
                    TorchProfiler(tensorboard_trace_handler_dir=torch_profiler_trace_dir,
                                  tensorboard_use_gzip=torch_prof_use_gzip,
                                  record_shapes=torch_prof_record_shapes,
                                  profile_memory=torch_prof_profile_memory,
                                  with_stack=torch_prof_with_stack,
                                  with_flops=torch_prof_with_flops))

        if loggers is None:
            loggers = [TQDMLogger()]
        self.logger = Logger(self.state, loggers)
        self.state.callbacks = list(cast(List[Callback], loggers)) + self.state.callbacks

        self.engine = Engine(
            state=self.state,
            logger=self.logger,
        )

        self.validate_every_n_batches = validate_every_n_batches
        self.validate_every_n_epochs = validate_every_n_epochs
        self.compute_training_metrics = compute_training_metrics
        self.grad_clip_norm = grad_clip_norm

        if deterministic_mode:
            reproducibility.configure_deterministic_mode()

        self.engine.run_event(Event.INIT)

        assert isinstance(self.state.model, ComposerModel)
        self.original_model = self.state.model  # TODO(ravi) -- update the state to add an original model helper

        self.checkpoint_saver = None
        if save_folder is not None:
            if isinstance(save_interval, int):
                save_interval = Time.from_epoch(save_interval)
            self.checkpoint_saver = CheckpointSaver(
                save_folder=save_folder,
                interval=save_interval,
                compression=save_compression,
            )

        self.checkpoint_loader = None
        if load_path is not None:
            self.checkpoint_loader = CheckpointLoader(path=load_path,
                                                      object_store=load_object_store,
                                                      load_weights_only=load_weights_only,
                                                      strict_model_weights=load_strict,
                                                      chunk_size=load_chunk_size,
                                                      progress_bar=load_progress_bar)

        # place the state, model in the proper devices, and initialize from a checkpoint if provided
        if self.deepspeed_enabled:
            try:
                import deepspeed
            except ImportError as e:
                raise ImportError(
                    textwrap.dedent("""\
                    Composer was installed without DeepSpeed support. To use DeepSpeed with Composer, run `pip install mosaicml[deepspeed]`
                    if using pip or `pip install deepspeed>=0.5.5` if using Anaconda.""")) from e
            assert deepspeed_config is not None
            self.deepspeed_config = parse_deepspeed_config(deepspeed_config,
                                                           state=self.state,
                                                           grad_clip_norm=self.grad_clip_norm)
            optimizer = ensure_tuple(self.state.optimizers)[0]
            (self.state.model, self.state.optimizers, _, _) = deepspeed.initialize(
                config=self.deepspeed_config,
                model=self.state.model,
                optimizer=optimizer,
            )
            # The deepspeed engine is responsible for serializing the model and optimizer state,
            # so these attributes should not be serialized with the composer state.
            if "model" in self.state.serialized_attributes:
                self.state.serialized_attributes.remove("model")

            if "optimizers" in self.state.serialized_attributes:
                self.state.serialized_attributes.remove("optimizers")

        # If using DeepSpeed, the model must be loaded from checkpoint after the engine has been
        # initialized, but if using PyTorch DDP, the model must be loaded before it is wrapped with
        # DDP.
        if self.checkpoint_loader:
            restored_seed = self.checkpoint_loader.load_checkpoint(state=self.state)
            if restored_seed is not None:
                self.seed = restored_seed

        if not self.deepspeed_enabled:
            host_model_params = self.state.model.parameters()
            self.state.model = self.device.module_to_device(self.state.model)
            device_model_params = self.state.model.parameters()

            # use surgery to update the parameters of the optimizers, now that the model is on the device
            # see https://pytorch.org/docs/stable/optim.html#constructing-it
            module_surgery.replace_params_in_optimizer(old_params=host_model_params,
                                                       new_params=device_model_params,
                                                       optimizers=self.state.optimizers)

            # Move any remaining optimizer parameters onto the device
            self.state.optimizers = map_collection(self.state.optimizers, self.device.optimizer_to_device)

            if dist.get_world_size() > 1:
                # Only wrap the module if required
                self.state.model = prepare_ddp_module(self.state.model, self.find_unused_parameters)

    @property
    def deepspeed_enabled(self) -> bool:
        """``True`` if DeepSpeed is being used for training and ``False`` otherwise.

        .. seealso:: `DeepSpeed's documentation <https://www.deepspeed.ai/docs/config-json/>`_
        """
        return self.deepspeed_config is not None

    def fit(self):
        """Train and evaluate the model on the provided data."""
        try:
            self._train_loop()
        finally:
            self.engine.close()

    def _ensure_metrics_device_and_dtype(self, metrics: MetricCollection):
        # Safety check to ensure the metric and data are on the same device. Normally not
        # needed because the metric is automatically on the same device as the model.
        # See https://torchmetrics.readthedocs.io/en/latest/pages/overview.html for details.
        metrics = self.device.module_to_device(metrics)

        # HACK: DeepSpeed somehow manages to convert metric internal states to its own dtype. When
        # running with FP16, this tends to result in overflows. Let's assume FP32 is good enough.
        for _, metric in metrics.items():
            metric.set_dtype(torch.float32)  # type: ignore

        return metrics

    def _compute_and_log_metrics(self, metrics: Metrics, *, is_train: bool, is_batch: bool, logging_label: str = ''):
        """Computes metrics, logs the results, and resets the metrics.

        Args:
            metrics (Metrics): The metrics to compute.
            is_train (bool): True for training metrics, False for evaluation metrics.
            is_batch (bool): True if logging at batch level, false for epoch level.
            logging_label (str): Should be left as empty string if called for training metrics.
                Should be the evaluator label if called on evaluator metrics.
        """
        computed_metrics = metrics.compute()
        for name, value in computed_metrics.items():
            log_level = LogLevel.BATCH if is_batch else LogLevel.EPOCH
            suffix = 'train' if is_train else 'val'

            # default label given to evaluator created by val_dataset parameter
            if not logging_label or logging_label == "eval_dataset":
                label = f'{name.lower()}/{suffix}'
            else:
                label = f'{logging_label}/{name.lower()}_{suffix}'
            self.logger.metric(log_level, {label: value})
        metrics.reset()

    def _spin_dataloaders(self):
        """Spin the dataloaders to restore sampler state.

        Only one batch must be loaded to seed the sampler's generator. since only the first batch is being loaded, the
        dataloader may not be completely iterated through.
        """
        # spin the evaluator dataloaders once to initialize its sampler deterministically
        # so it does not affect any other RNG reads
        for evaluator in self.state.evaluators:
            dataloader = evaluator.dataloader.dataloader
            if isinstance(dataloader.sampler, torch.utils.data.DistributedSampler):
                dataloader.sampler.set_epoch(0)
            for _ in dataloader:
                break

        # spin the train dataloader's sampler to get to the state of the desired epoch
        for epoch in range(int(self.state.timer.epoch)):
            if isinstance(self.state.train_dataloader.sampler, torch.utils.data.DistributedSampler):
                self.state.train_dataloader.sampler.set_epoch(epoch)
            for _ in self.state.train_dataloader:
                break

    def _train_loop(self) -> None:
        """Run training for the specified number of epochs and log results."""
        # shorthand
        state = self.state

        # print training start
        self.logger.metric_fit({"trainer/algorithms": [str(algo) for algo in self.state.algorithms]})

        if self.compute_training_metrics:
            log.warn('Computing model evaluation metrics during training.'
                     ' This doubles the number of forward passes and may lead'
                     ' to a throughput degradation.')
            train_metrics = self.original_model.metrics(train=True)
            if isinstance(train_metrics, Metric):
                # Forcing metrics to be a MetricCollection simplifies logging results
                train_metrics = MetricCollection([train_metrics])

            train_metrics = self._ensure_metrics_device_and_dtype(train_metrics)
        else:
            train_metrics = None

        self.engine.run_event(Event.FIT_START)

        state.scaler = ClosureGradScaler() if self._use_closures() else GradScaler()
        use_grad_scaling = self._use_grad_scaling(state.precision, state.scaler)

        self._spin_dataloaders()

        if self.state.timer.batch_in_epoch == 0 and self.checkpoint_loader:
            # only restore the rng state here if the step in the current epoch is zero.
            self.checkpoint_loader.restore_checkpoint_rng_state(self.device)

        while state.timer < state.max_duration:
            try:
                state.model.train()

                if self.state.timer.batch_in_epoch == 0:
                    self.engine.run_event(Event.EPOCH_START)
                    self.logger.metric_epoch({"epoch": self.state.epoch})

                if isinstance(self.state.train_dataloader.sampler, torch.utils.data.DistributedSampler):
                    self.state.train_dataloader.sampler.set_epoch(int(self.state.timer.epoch))

                for batch_idx, state.batch in enumerate(
                        itertools.islice(state.train_dataloader, self.state.steps_per_epoch)):

                    # if resuming, skip dataloader forward to the minibatch index
                    if batch_idx < self.state.timer.batch_in_epoch:
                        if self.checkpoint_loader:
                            self.checkpoint_loader.restore_checkpoint_rng_state(self.device)
                        continue

                    state.batch = self.device.batch_to_device(state.batch)
                    state.batch = self._train_data_spec.device_transforms(state.batch)
                    state.batch_num_samples = self._train_data_spec.get_num_samples_in_batch(state.batch)
                    state.batch_num_tokens = self._train_data_spec.get_num_tokens_in_batch(state.batch)

                    if self.deepspeed_enabled:
                        state.batch = fix_batch_precision_for_deepspeed(state.batch, state.precision)

                    if self.compute_training_metrics:
                        # compute metrics on the training set
                        assert train_metrics is not None
                        state.model.eval()
                        with torch.no_grad():
                            for eval_microbatch in self._train_data_spec.split_batch(state.batch, state.grad_accum):
                                # TODO: Detect if self.run_event(Event.AFTER_DATALOADER) changes the training
                                # data and if so print a warning that metrics may return unexpected results
                                outputs, targets = self.original_model.validate(eval_microbatch)
                                train_metrics.update(outputs, targets)

                    state.model.train()

                    self.engine.run_event(Event.AFTER_DATALOADER)

                    num_samples_in_batch = self.device.tensor_to_device(
                        torch.tensor([state.batch_num_samples], dtype=torch.int))
                    num_tokens_in_batch = self.device.tensor_to_device(
                        torch.tensor([state.batch_num_tokens], dtype=torch.int))
                    dist.all_reduce(num_samples_in_batch, reduce_operation="SUM")
                    dist.all_reduce(num_tokens_in_batch, reduce_operation="SUM")

                    self.engine.run_event(Event.BATCH_START)
                    self.logger.metric_batch({
                        "trainer/global_step": self.state.step,
                        "trainer/batch_idx": self.state.timer.batch_in_epoch.value,
                    })
                    total_loss = None
                    microbatches = self._train_data_spec.split_batch(state.batch, state.grad_accum)
                    if self.deepspeed_enabled:
                        total_loss = self._train_batch(microbatches)
                    elif self._use_closures():
                        for optimizer in state.optimizers:
                            if use_grad_scaling:
                                total_loss = state.scaler.step(
                                    optimizer, closure=lambda **kwargs: self._train_batch(microbatches, **kwargs))
                            else:
                                total_loss = optimizer.step(
                                    closure=lambda **kwargs: self._train_batch(microbatches, **kwargs).item())
                    else:
                        total_loss = self._train_batch(microbatches)
                        for optimizer in state.optimizers:
                            if use_grad_scaling:
                                state.scaler.step(optimizer)
                            else:
                                optimizer.step()

                    if use_grad_scaling:
                        state.scaler.update()

                    if total_loss is not None:
                        if not isinstance(total_loss, torch.Tensor):
                            total_loss = self.device.tensor_to_device(torch.tensor([total_loss]))

                        # total_loss can be None if gradient scaling failed
                        dist.all_reduce(total_loss, reduce_operation="SUM")
                        full_loss = total_loss.cpu().item()
                        self.logger.metric_batch({'loss/train': full_loss / dist.get_world_size()})

                    if self.compute_training_metrics:
                        assert train_metrics is not None
                        self._compute_and_log_metrics(train_metrics, is_train=True, is_batch=True)

                    state.timer.on_batch_complete(
                        samples=int(num_samples_in_batch.item()),
                        tokens=int(num_tokens_in_batch.item()),
                    )

                    if self.use_stepwise_schedulers:
                        for scheduler in state.schedulers:
                            scheduler.step()

                    self.engine.run_event(Event.BATCH_END)

                    if self.validate_every_n_batches > 0 and int(
                            state.timer.batch) % self.validate_every_n_batches == 0:
                        self.eval(is_batch=True)

                    if self.checkpoint_saver and self.checkpoint_saver.should_checkpoint(state=state,
                                                                                         event=Event.BATCH_END):
                        self.checkpoint_saver.save_checkpoint(state=state, seed=self.seed, device=self.device)
            except BreakEpochException:
                log.info(f'Skipping the rest of Epoch {state.epoch}')

            state.timer.on_epoch_complete()

            if not self.use_stepwise_schedulers:
                for scheduler in state.schedulers:
                    scheduler.step()

            self.engine.run_event(Event.EPOCH_END)

            if self.validate_every_n_epochs > 0 and int(state.timer.epoch) % self.validate_every_n_epochs == 0:
                self.eval(is_batch=False)

            if self.checkpoint_saver and self.checkpoint_saver.should_checkpoint(state=state, event=Event.EPOCH_END):
                self.checkpoint_saver.save_checkpoint(state=state, seed=self.seed, device=self.device)

    def _train_batch(self, microbatches: Sequence[Batch], ddp_sync: bool = True):
        """Run training on a full batch of data.

        Args:
            microbatches (Sequence[Batch]): The microbatches which make up the batch.
            ddp_sync (bool): True to sync gradients between devices on every backwards
                pass and False to only sync gradients after each device has finished
                computing a gradient on it's entire set of microbatches. (default: ``True``)
        """
        if ddp_sync or not isinstance(self.state.model, DistributedDataParallel):
            context = contextlib.nullcontext
        else:
            context = cast(Callable[[], ContextManager], self.state.model.no_sync)

        with context():
            return self._train_batch_inner(microbatches)

    def _train_batch_inner(self, microbatches: Sequence[Batch]):
        """Iterate over microbatches and compute the loss that will be used to step the optimizer."""
        self.engine.run_event(Event.BEFORE_TRAIN_BATCH)

        state = self.state
        assert state.optimizers is not None
        assert state.scaler is not None

        use_grad_scaling = self._use_grad_scaling(state.precision, state.scaler)

        if not self.deepspeed_enabled:
            for optimizer in state.optimizers:
                optimizer.zero_grad()

        # tracker for gradient accumulation
        total_loss = self.device.tensor_to_device(torch.zeros(size=(1,)))
        current_batch_size = sum([self._train_data_spec.get_num_samples_in_batch(batch) for batch in microbatches])

        for microbatch_idx, state.batch in enumerate(microbatches):
            state.batch_num_tokens = self._train_data_spec.get_num_tokens_in_batch(state.batch)
            state.batch_num_samples = self._train_data_spec.get_num_samples_in_batch(state.batch)
            is_final_microbatch = microbatch_idx + 1 == len(microbatches)
            sync_context = contextlib.nullcontext() if self.deepspeed_enabled else ddp_sync_context(
                state, is_final_microbatch, self.ddp_sync_strategy)
            with sync_context:
                # forward pass
                self.engine.run_event(Event.BEFORE_FORWARD)

                with state.precision_context:
                    state.outputs = state.model.forward(state.batch)

                self.engine.run_event(Event.AFTER_FORWARD)

                # loss
                self.engine.run_event(Event.BEFORE_LOSS)

                with state.precision_context:
                    state.loss = self.original_model.loss(state.outputs, state.batch)

                # We always want to scale loss by the grad_accum before the backwards pass and
                # also for sake of metrics. Complicating matters, the DeepSpeed engine does its
                # own scaling when we call `.backward`, but this isn't in place so we still need
                # to scale for sake of metrics after the `.backward` call.

                # Loss is added to losses with clone to not scale the loss for the step printout
                # Likely need to look into the performance impact
                if not self.deepspeed_enabled:
                    for loss in ensure_tuple(state.loss):
                        loss.mul_(state.batch_num_samples / current_batch_size)
                        total_loss += loss.detach().clone()

                assert state.loss is not None
                self.engine.run_event(Event.AFTER_LOSS)

                # backward
                self.engine.run_event(Event.BEFORE_BACKWARD)

                if use_grad_scaling:
                    state.loss = state.scaler.scale(state.loss)

                if self.deepspeed_enabled:
                    cast("deepspeed.DeepSpeedEngine", state.model).backward(state.loss)

                    # This is the same loss scaling and reporting we skipped earlier.
                    for loss in ensure_tuple(state.loss):
                        loss.mul_(state.batch_num_samples / current_batch_size)
                        total_loss += loss.detach().clone()
                else:
                    for loss in ensure_tuple(state.loss):
                        loss.backward(create_graph=self.backwards_create_graph)

                self.engine.run_event(Event.AFTER_BACKWARD)

            if self.deepspeed_enabled:
                cast("deepspeed.DeepSpeedEngine", state.model).step()

        # Unscale gradients before `Event.AFTER_TRAIN_BATCH`
        if use_grad_scaling:
            for optimizer in ensure_tuple(state.optimizers):
                state.scaler.unscale_(optimizer)

        # clip gradients if the magnitude is too large
        if not self.deepspeed_enabled and self.grad_clip_norm is not None:
            torch.nn.utils.clip_grad_norm_(
                parameters=state.model.parameters(),
                max_norm=self.grad_clip_norm,
            )

        self.engine.run_event(Event.AFTER_TRAIN_BATCH)

        return total_loss

    def eval(self, is_batch: bool):
        """Evaluate the model on the provided evaluation data and log appropriate metrics.

        Args:
            is_batch (bool): True to log metrics with ``LogLevel.BATCH``
                and False to log metrics with ``LogLevel.EPOCH``.
        """
        state = self.state
        model = state.model

        restore_model_train = model.training

        model.eval()
        with torch.no_grad():

            self.engine.run_event(Event.EVAL_START)

            for evaluator in state.evaluators:
                dataloader = evaluator.dataloader.dataloader
                metrics = self._ensure_metrics_device_and_dtype(evaluator.metrics)
                if isinstance(dataloader.sampler, torch.utils.data.DistributedSampler):
                    # The distributed sampler uses `set_epoch` to set the random seed
                    # Because evaluation can run on each batch, we use the batch to seed the sampler
                    # so each evaluation will get a proper shuffle.
                    # The epoch provided to `set_epoch` need not be sequential, so this is fine.
                    dataloader.sampler.set_epoch(int(self.state.timer.batch))

                for state.batch in itertools.islice(dataloader, self._eval_subset_num_batches):
                    state.batch = self.device.batch_to_device(state.batch)
                    if evaluator.dataloader.device_transforms:
                        state.batch = evaluator.dataloader.device_transforms(state.batch)
                    state.batch_num_samples = evaluator.dataloader.get_num_samples_in_batch(state.batch)
                    state.batch_num_tokens = evaluator.dataloader.get_num_tokens_in_batch(state.batch)

                    if self.deepspeed_enabled:
                        state.batch = fix_batch_precision_for_deepspeed(state.batch, state.precision)

                    self.engine.run_event(Event.EVAL_BATCH_START)

                    self.engine.run_event(Event.EVAL_BEFORE_FORWARD)
                    state.outputs, targets = self.original_model.validate(state.batch)
                    self.engine.run_event(Event.EVAL_AFTER_FORWARD)

                    metrics.update(state.outputs, targets)

                    self.engine.run_event(Event.EVAL_BATCH_END)

                self._compute_and_log_metrics(metrics, is_train=False, is_batch=is_batch, logging_label=evaluator.label)

            self.engine.run_event(Event.EVAL_END)

        if restore_model_train:
            model.train()

    def _use_grad_scaling(self, precision: Union[str, Precision], scaler: Optional[GradScaler]) -> bool:
        """Determines based on precision when to use grad scaling.

        By default, the pytorch GradScaler is a no-op if running on
        unsupported hardware. Here we raise a RuntimeError instead.

        Args:
            precision (Precision): Numerical precision, based on the Precision Enum.
            scaler (GradScaler): Used to make sure that the scaler is enabled when
            using grad scaling.

        Raises:
            RuntimeError:
                Occurs when attempting to use grad scaling without the scaler
                enabled. Likely due to hardware not supporting the provided precision.
        """
        if self.deepspeed_enabled:
            return False

        precision = Precision(precision)
        use_grad_scaling = precision == Precision.AMP

        if use_grad_scaling and (scaler is None or not scaler.is_enabled()):
            raise RuntimeError(f'Attempting to use grad scaling with {precision}, but scaler is not enabled.'
                               f'Potentially your hardware does not support Precision {precision}.')
        return use_grad_scaling

    def _use_closures(self) -> bool:
        """Determines based on precision and optimizers whether to use closures.

        We default to using closures unless AMP is enabled, in which case we only allow closures when using optimizers
        with the _step_supports_amp_closure flag.
        """
        if self.deepspeed_enabled:
            return False

        if self.state.precision != Precision.AMP:
            return True

        if self.state.optimizers is None:
            raise RuntimeError("state.optimizers must be set before `_use_closures` can be determined")

        return all(
            getattr(optimizer, "_step_supports_amp_closure", False)
            for optimizer in ensure_tuple(self.state.optimizers))<|MERGE_RESOLUTION|>--- conflicted
+++ resolved
@@ -95,13 +95,10 @@
             .. note::
                 ``fp16`` only works if ``deepspeed_config`` is also provided.
         scale_schedule_ratio (float, optional): Ratio by which to scale the training duration and learning rate
-<<<<<<< HEAD
             schedules. (default: ``1.0``)
 
             .. seealso:: :func:`~composer.trainer.scale_schedule.scale_scheduler` for details on how scale scheduling
                 works.
-=======
-            schedules. See :func:`scale_schedule` for details. (default: ``1.0``)
         use_stepwise_schedulers (bool, optional): Whether schedulers will update after every optimizer step
             (True), or every epoch (False). Setting this to ``True`` causes schedulers to be able to
             compute learning rates with greater timewise precision, but native PyTorch schedulers will need to
@@ -109,7 +106,6 @@
             By default, stepwise schedulers are used when functional schedulers are provided, but not if only
             native Pytorch schedulers are provided (i.e. subclasses of ``torch.optim.lr_scheduler._LRScheduler).
             (default: ``None``)
->>>>>>> 2d274e22
         dist_timeout (float, optional): Timeout, in seconds, for initializing the distributed process group.
             (default: ``15.0``)
         ddp_sync_strategy (str or DDPSyncStrategy, optional): The strategy to use for synchronizing gradients.
